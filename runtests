--- conflicted
+++ resolved
@@ -50,10 +50,5 @@
 
 
     from tau import tests
-<<<<<<< HEAD
-    suite = unittest.TestLoader().discover(os.path.join('packages', 'tau'), 'test*py')
-    sys.exit(tests.TestRunner(verbosity=1, buffer=True).run(suite))
-=======
     suite = unittest.TestLoader().discover(os.path.join(here, 'packages', 'tau'), 'test*py')
-    tests.TestRunner(verbosity=1, buffer=True).run(suite)
->>>>>>> a183a549
+    sys.exit(tests.TestRunner(verbosity=1, buffer=True).run(suite))