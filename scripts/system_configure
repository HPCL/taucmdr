--- conflicted
+++ resolved
@@ -63,9 +63,6 @@
 
 
 def _translate_arg(flag, arg):
-<<<<<<< HEAD
-    if isinstance(arg, six.string_types):
-=======
     # Handle OpenMP special case, see https://github.com/ParaToolsInc/taucmdr/issues/209
     if flag == '--openmp':
         if arg is True:
@@ -74,8 +71,7 @@
             return [flag, 'ignore']
         else:
             return [flag, arg]
-    if isinstance(arg, basestring):
->>>>>>> 76438e47
+    if isinstance(arg, six.string_types):
         return [flag, arg]
     if isinstance(arg, bool):
         return ['%s=%s' % (flag, arg)]
