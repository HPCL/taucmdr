# Compiled Object files
*.slo
*.lo
*.o
*.obj

# Compiled Dynamic libraries
*.so
*.dylib
*.dll

# Compiled Static libraries
*.lai
*.la
*.a
*.lib

# Executables
*.exe
*.out
*.app
a.out

# Byte-compiled / optimized / DLL files
__pycache__/
*.py[cod]
.eggs/

# Eclipse project files
.project
.cproject
*.pydevproject
.metadata
.gradle
*.tmp
*.bak
*.swp
*~.nib
local.properties
.settings/
.loadpath
.buildpath
.externalToolBuilders/
*.launch
.target
.texlipse
.ptp-sync
.ptp-sync-folder

# TAU Commander registry files
registry
installed
system
.tau

# TAU intermediate compilation files
*.inst.*
*.pdb

# TAU profiles / traces
profile.*
tauprofile.xml
*.slog2
*.trc
*.edf
*.ppk
*.zip
*.tar.*
*.tgz
*.cubex

# Misc
*~
.DS_Store
benchmarks
*.cobaltlog
*.output
*.error
*.

# Python coverage data
.coverage

# Python packaging files
# general things to ignore
build/
dist/
packages/*.sh
packages/*.tgz
packages/*.tar.*
packages/*.zip
*.egg-info/
*.egg
*.py[cod]
__pycache__/
*.so
*~
.tox
.cache
defaults.cfg
setup.cfg

# Deployment private and public key, but DO store encrypted private key for Travis-CI
id_rsa_Travis2GH
id_rsa_Travis2GH.pub

<<<<<<< HEAD
# Jupyter files
.ipynb_checkpoints
=======
# Jupyter stuff
.ipynb*
>>>>>>> 2737184e
*.ipynb<|MERGE_RESOLUTION|>--- conflicted
+++ resolved
@@ -104,11 +104,5 @@
 id_rsa_Travis2GH
 id_rsa_Travis2GH.pub
 
-<<<<<<< HEAD
 # Jupyter files
-.ipynb_checkpoints
-=======
-# Jupyter stuff
-.ipynb*
->>>>>>> 2737184e
-*.ipynb+*.ipynb*
