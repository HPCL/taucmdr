--- conflicted
+++ resolved
@@ -192,7 +192,6 @@
         super(ExperimentSelectionError, self).__init__(value, *hints)
 
 
-<<<<<<< HEAD
 class NotConnectedError(ConfigurationError):
     """Indicates an error due to a nonexistent remote connection."""
     def __init__(self, value, *hints):
@@ -206,8 +205,6 @@
     """Indicates that the authentication attempt was unsuccessful"""
 
 
-=======
->>>>>>> 75c629a7
 def excepthook(etype, value, tb):
     """Exception handler for any uncaught exception (except SystemExit).
     
