--- conflicted
+++ resolved
@@ -1109,14 +1109,11 @@
         if self.callpath_depth > 0:
             env['TAU_CALLPATH'] = '1'
             env['TAU_CALLPATH_DEPTH'] = str(self.callpath_depth)
-<<<<<<< HEAD
         if self.ebs_unwind > 0:
             env['TAU_EBS_UNWIND'] = '1'
             env['TAU_EBS_UNWIND_DEPTH'] = str(self.ebs_unwind)
-=======
         if self.select_file and self.application_linkage == 'dynamic':
             env['TAU_SELECT_FILE'] = os.path.realpath(os.path.abspath(self.select_file))
->>>>>>> b7822bcd
         if self.verbose:
             opts.append('-v')
         if self.sample:
