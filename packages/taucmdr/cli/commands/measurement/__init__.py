--- conflicted
+++ resolved
@@ -32,23 +32,6 @@
 
 HELP_PAGE = """
 TAU Commander Measurements:
-<<<<<<< HEAD
-Create a new measurement: Enter tau measurement create <profile_name> --profile or            tau measurement create <profile_name> --trace 
- 
-Edit TAU Commander Measurements. The following measurement data arguments may be edited --callpath [depth] and –metrics [PAPI metrics] e.g. tau measurement edit <measurement_name> --callpath 3 
- 
-The following measurement instrumentation settings may be defined with commands: --compiler-inst [mode]   (valid  modes are: always, fallback, never – default = never) --source-inst [mode] (valid modes are: automatic, manual, never – default = never) 
- 
-The default is sampling, where TAU Commander will use the symbols in the binary when built with -g to decipher code information.  Source instrumentation relies on the Program Database Toolkit (PDT) to add information to track and the last is utilization of the compiler to instrument the source code.   There are several TAU commands that can explicitly be added to the code which is beyond the scope of this introductory manual.  Those interested can find more information in the TAU User Guide (https://www.cs.uoregon.edu/research/tau/docs/newguide/index.html). 
- 
-The following measurement instrumentation arguments can be set to True or False (T/F) --keep-inst-files --link-only --reuse-inst-files --sample 
- 
-The following measurement arguments are set to True or False --callsite --comm-matrix --cuda --io --metadata-merge --mpi --opencl --shmem --throttle The following measurement arguments may be set; --throttle-num-calls [count] --throttle-per-calls [us] (us=microseconds) 
- 
-The following memory and output formats are set to True or False (T/F) --heap-usage --memory-alloc --profile --trace A measurement can be renamed with: 
-*Names and trademarks belong to their respective owners 
-Tau measurement --new-name <measurement_name> <new_measurement_name> A measurement can be deleted with: Tau measurement --delete <measurement_name> Measurements are listed with: Tau measurement list (optional --l or --s (long or short descriptions)
-=======
 Create a new measurement: Enter tau measurement create <profile_name> --profile or            
 tau measurement create <profile_name> --trace 
  
@@ -84,7 +67,6 @@
 A measurement can be deleted with: Tau measurement --delete <measurement_name> 
 Measurements are listed with: Tau measurement list (optional --l or --s 
 (long or short descriptions)).
->>>>>>> 75c629a7
 """
 
 
