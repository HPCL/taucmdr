# -*- coding: utf-8 -*-
#
# Copyright (c) 2015, ParaTools, Inc.
# All rights reserved.
#
# Redistribution and use in source and binary forms, with or without
# modification, are permitted provided that the following conditions are met:
# (1) Redistributions of source code must retain the above copyright notice,
#     this list of conditions and the following disclaimer.
# (2) Redistributions in binary form must reproduce the above copyright notice,
#     this list of conditions and the following disclaimer in the documentation
#     and/or other materials provided with the distribution.
# (3) Neither the name of ParaTools, Inc. nor the names of its contributors may
#     be used to endorse or promote products derived from this software without
#     specific prior written permission.
#
# THIS SOFTWARE IS PROVIDED BY THE COPYRIGHT HOLDERS AND CONTRIBUTORS "AS IS"
# AND ANY EXPRESS OR IMPLIED WARRANTIES, INCLUDING, BUT NOT LIMITED TO, THE
# IMPLIED WARRANTIES OF MERCHANTABILITY AND FITNESS FOR A PARTICULAR PURPOSE ARE
# DISCLAIMED. IN NO EVENT SHALL THE COPYRIGHT HOLDER OR CONTRIBUTORS BE LIABLE
# FOR ANY DIRECT, INDIRECT, INCIDENTAL, SPECIAL, EXEMPLARY, OR CONSEQUENTIAL
# DAMAGES (INCLUDING, BUT NOT LIMITED TO, PROCUREMENT OF SUBSTITUTE GOODS OR
# SERVICES; LOSS OF USE, DATA, OR PROFITS; OR BUSINESS INTERRUPTION) HOWEVER
# CAUSED AND ON ANY THEORY OF LIABILITY, WHETHER IN CONTRACT, STRICT LIABILITY,
# OR TORT (INCLUDING NEGLIGENCE OR OTHERWISE) ARISING IN ANY WAY OUT OF THE USE
# OF THIS SOFTWARE, EVEN IF ADVISED OF THE POSSIBILITY OF SUCH DAMAGE.
#
"""``application`` subcommand."""

from taucmdr.cli.cli_view import RootCommand
from taucmdr.model.application import Application


HELP_PAGE = """
TAU Commander Applications:

Creating new applications:
Enter:  tau application create <new_application_name>

Copying a TAU Commander Application:
Enter: tau application copy <existing_application_name> <new_application_name>
The new application has the same properties as the original existing application.

Editing a TAU Commander Application:
<<<<<<< HEAD
Enter: tau application edit <application_name> --<application_property> <property setting>
The following properties are set to True/False (T/F):
    cuda, mpc, mpi, opencl, openmp, pthreads, shmem, tbb
    e.g. tau application edit <application_name> --mpi T
The property linkage is set to static/dynamic (default is dynamic) this is changed by:
=======
Enter: 
tau application edit <application_name> --<application_property> <property setting>

The following properties are set to True/False (T/F):
    cuda, mpc, mpi, opencl, openmp, pthreads, shmem, tbb
    e.g. tau application edit <application_name> --mpi T
The property linkage is set to static/dynamic (default is dynamic) this is 
changed by:
>>>>>>> 75c629a7
    tau application edit <application_name> --linkage static

The application name can be changed with –new-name as shown below:
tau application edit <application_name> <new_application_name>

<<<<<<< HEAD
A selective instrumentation file may be specified with --select-file and its path.
=======
A selective instrumentation file may be specified with --select-file and 
its path.
>>>>>>> 75c629a7
e.g. tau application edit <application_name> --select_file <path>

Delete a TAU Commander Application:
Enter: tau application delete <application_name>

List TAU Commander Applications in a project:
Enter: tau application list
tau application list –l (long description)
tau application list –s (short description)
"""


COMMAND = RootCommand(Application, __name__, group="configuration", help_page_fmt=HELP_PAGE)<|MERGE_RESOLUTION|>--- conflicted
+++ resolved
@@ -42,13 +42,6 @@
 The new application has the same properties as the original existing application.
 
 Editing a TAU Commander Application:
-<<<<<<< HEAD
-Enter: tau application edit <application_name> --<application_property> <property setting>
-The following properties are set to True/False (T/F):
-    cuda, mpc, mpi, opencl, openmp, pthreads, shmem, tbb
-    e.g. tau application edit <application_name> --mpi T
-The property linkage is set to static/dynamic (default is dynamic) this is changed by:
-=======
 Enter: 
 tau application edit <application_name> --<application_property> <property setting>
 
@@ -57,18 +50,13 @@
     e.g. tau application edit <application_name> --mpi T
 The property linkage is set to static/dynamic (default is dynamic) this is 
 changed by:
->>>>>>> 75c629a7
     tau application edit <application_name> --linkage static
 
 The application name can be changed with –new-name as shown below:
 tau application edit <application_name> <new_application_name>
 
-<<<<<<< HEAD
-A selective instrumentation file may be specified with --select-file and its path.
-=======
 A selective instrumentation file may be specified with --select-file and 
 its path.
->>>>>>> 75c629a7
 e.g. tau application edit <application_name> --select_file <path>
 
 Delete a TAU Commander Application:
