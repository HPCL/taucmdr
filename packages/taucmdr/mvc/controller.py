--- conflicted
+++ resolved
@@ -184,13 +184,9 @@
             _heavy_debug("Populating %s(%s)[%s]", model.name, model.eid, attribute)
             return self._populate_attribute(model, attribute, defaults)
         else:
-<<<<<<< HEAD
-            LOGGER.debug("Populating %s(%s)", model.name, model.eid)
+            _heavy_debug("Populating %s(%s)", model.name, model.eid)
             if self.storage.is_remote():
                 return self._populate_remote(model, defaults=defaults)
-=======
-            _heavy_debug("Populating %s(%s)", model.name, model.eid)
->>>>>>> d27e8485
             return {attr: self._populate_attribute(model, attr, defaults) for attr in model}
 
     def _populate_remote(self, model, defaults=None):
@@ -259,13 +255,7 @@
             Model: The newly created data. 
         """
         data = self.model.validate(data)
-<<<<<<< HEAD
-        unique = {attr: data[attr] for attr, props in six.iteritems(self.model.attributes) if 'unique' in props}
-        if unique and self.storage.contains(unique, match_any=True, table_name=self.model.name):
-            raise UniqueAttributeError(self.model, unique)
-=======
         self._check_unique(data)
->>>>>>> d27e8485
         with self.storage as database:
             record = database.insert(data, table_name=self.model.name)
             for attr, foreign in six.iteritems(self.model.associations):
@@ -403,11 +393,7 @@
                     affected = database.search_inside(via, model.eid, table_name=foreign_model.name)
                     affected_keys = [record.eid for record in affected]
                     if affected_keys:
-<<<<<<< HEAD
-                        LOGGER.debug("Deleting %s(%s) affects '%s' in %s(%s)",
-=======
-                        _heavy_debug("Deleting %s(%s) affects '%s' in %s(%s)", 
->>>>>>> d27e8485
+                        _heavy_debug("Deleting %s(%s) affects '%s' in %s(%s)",
                                      self.model.name, model.eid, via, foreign_model.name, affected_keys)
                         self._disassociate(model, foreign_model, affected_keys, via)
                 removed_data.append(dict(model))
