--- conflicted
+++ resolved
@@ -93,18 +93,6 @@
             'hashed': False,
             'direction': 'down'
         },
-<<<<<<< HEAD
-        'force_tau_options': {
-            'type': 'array',
-            'description': "forcibly add options to TAU_OPTIONS environment variable (not recommended)",
-            'rebuild_on_change': True,
-            'argparse': {'flags': ('--force-tau-options',),
-                         'metavar': '<option>'},
-            'compat': {True: Project.discourage('force_tau_options')},
-            'hashed': True
-        }
-=======
->>>>>>> d27e8485
     }
 
 
