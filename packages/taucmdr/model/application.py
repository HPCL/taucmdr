--- conflicted
+++ resolved
@@ -139,15 +139,10 @@
             'description': 'specify selective instrumentation file',
             'argparse': {'flags': ('--select-file',),
                          'metavar': 'path'},
-<<<<<<< HEAD
-            'compat': {True: Measurement.exclude('source_inst', 'never')},
-            'rebuild_required': True,
-            'hashed': True
-=======
             'compat': {bool: (Measurement.exclude('source_inst', 'never'),
                               Application.discourage('linkage', 'static'))},
-            'rebuild_required': True
->>>>>>> 76438e47
+            'rebuild_required': True,
+            'hashed': True
         },
         'linkage': {
             'type': 'string',
