# -*- coding: utf-8 -*-
#
# Copyright (c) 2015, ParaTools, Inc.
# All rights reserved.
#
# Redistribution and use in source and binary forms, with or without
# modification, are permitted provided that the following conditions are met:
# (1) Redistributions of source code must retain the above copyright notice,
#     this list of conditions and the following disclaimer.
# (2) Redistributions in binary form must reproduce the above copyright notice,
#     this list of conditions and the following disclaimer in the documentation
#     and/or other materials provided with the distribution.
# (3) Neither the name of ParaTools, Inc. nor the names of its contributors may
#     be used to endorse or promote products derived from this software without
#     specific prior written permission.
#
# THIS SOFTWARE IS PROVIDED BY THE COPYRIGHT HOLDERS AND CONTRIBUTORS "AS IS"
# AND ANY EXPRESS OR IMPLIED WARRANTIES, INCLUDING, BUT NOT LIMITED TO, THE
# IMPLIED WARRANTIES OF MERCHANTABILITY AND FITNESS FOR A PARTICULAR PURPOSE ARE
# DISCLAIMED. IN NO EVENT SHALL THE COPYRIGHT HOLDER OR CONTRIBUTORS BE LIABLE
# FOR ANY DIRECT, INDIRECT, INCIDENTAL, SPECIAL, EXEMPLARY, OR CONSEQUENTIAL
# DAMAGES (INCLUDING, BUT NOT LIMITED TO, PROCUREMENT OF SUBSTITUTE GOODS OR
# SERVICES; LOSS OF USE, DATA, OR PROFITS; OR BUSINESS INTERRUPTION) HOWEVER
# CAUSED AND ON ANY THEORY OF LIABILITY, WHETHER IN CONTRACT, STRICT LIABILITY,
# OR TORT (INCLUDING NEGLIGENCE OR OTHERWISE) ARISING IN ANY WAY OUT OF THE USE
# OF THIS SOFTWARE, EVEN IF ADVISED OF THE POSSIBILITY OF SUCH DAMAGE.
#
"""Application data model.

:any:`Application` fully describes the application configuration to be profiled,
including the features the application uses, e.g. OpenMP, MPI, CUDA, etc.
Each specific application **configuration** has its own application record.
For example, if an application can operate with or without OpenMP then there
are potentially two application records for the same application code: one
specifying OpenMP is used and the other specifying OpenMP is not used.
"""

import os

import six
from taucmdr.error import IncompatibleRecordError, ConfigurationError, ProjectSelectionError, ExperimentSelectionError
from taucmdr.mvc.model import Model
from taucmdr.cf.compiler.host import HOST_COMPILERS
from taucmdr.cf.compiler.mpi import MPI_COMPILERS
from taucmdr.cf.compiler.shmem import SHMEM_COMPILERS
from taucmdr.cf.compiler.cuda import CUDA_COMPILERS


def attributes():
    from taucmdr.model.project import Project
    from taucmdr.model.target import Target
    from taucmdr.model.measurement import Measurement
    from taucmdr.cf.platforms import DARWIN, HOST_OS, CRAY_CNL
    return {
        'projects': {
            'collection': Project,
            'via': 'applications',
            'description': 'projects using this application',
            'hashed': False,
            'direction': 'up'
        },
        'name': {
            'primary_key': True,
            'type': 'string',
            'description': 'application configuration name',
            'unique': True,
            'hashed': True
        },
        'openmp': {
            'type': 'boolean',
            'description': 'application uses OpenMP',
            'default': False,
            'argparse': {'flags': ('--openmp',)},
            'rebuild_required': True,
            'hashed': True
        },
        'pthreads': {
            'type': 'boolean',
            'description': 'application uses pthreads',
            'default': False,
            'argparse': {'flags': ('--pthreads',)},
            'rebuild_required': True,
            'hashed': True
        },
        'tbb': {
            'type': 'boolean',
            'description': 'application uses Thread Building Blocks (TBB)',
            'default': False,
            'argparse': {'flags': ('--tbb',)},
            'rebuild_required': True,
            'hashed': True
        },
        'mpi': {
            'type': 'boolean',
            'default': False,
            'description': 'application uses MPI',
            'argparse': {'flags': ('--mpi',)},
<<<<<<< HEAD
            'compat': {True: Measurement.require('mpi', True)},
            'rebuild_required': True,
            'hashed': True
=======
            'compat': {True: Measurement.encourage('mpi', True)},
            'rebuild_required': True
>>>>>>> d27e8485
        },
        'cuda': {
            'type': 'boolean',
            'default': False,
            'description': 'application uses NVIDIA CUDA',
            'argparse': {'flags': ('--cuda',)},
            'compat': {True: Target.require('cuda_toolkit')},
            'rebuild_required': True,
            'hashed': True
        },
        'opencl': {
            'type': 'boolean',
            'default': False,
            'description': 'application uses OpenCL',
            'argparse': {'flags': ('--opencl',)},
            'compat': {True: (Target.require('cuda_toolkit'),
                              Measurement.encourage('opencl', True))},
            'rebuild_required': True,
            'hashed': True
        },
        'shmem': {
            'type': 'boolean',
            'default': False,
            'description': 'application uses SHMEM',
            'argparse': {'flags': ('--shmem',)},
            'rebuild_required': True,
            'hashed': True
        },
        'mpc': {
            'type': 'boolean',
            'default': False,
            'description': 'application uses MPC',
            'argparse': {'flags': ('--mpc',)},
            'rebuild_required': True,
            'hashed': True
        },
        'select_file': {
            'type': 'string',
            'description': 'specify selective instrumentation file',
            'argparse': {'flags': ('--select-file',),
                         'metavar': 'path'},
            'compat': {True: Measurement.exclude('source_inst', 'never')},
            'rebuild_required': True,
            'hashed': True
        },
        'linkage': {
            'type': 'string',
            'default': 'static' if HOST_OS is CRAY_CNL else 'dynamic',
            'description': "application linkage",
            'argparse': {'flags': ('--linkage',),
                         'metavar': '<linkage>',
                         'choices': ('static', 'dynamic')},
            'compat': {'static': Target.exclude('host_os', DARWIN)},
            'rebuild_required': True,
            'hashed': True
        },
    }


class Application(Model):
    """Application data model."""

    __attributes__ = attributes

    def _check_select_file(self):
        try:
            select_file = self['select_file']
        except KeyError:
            pass
        else:
            if select_file and not os.path.exists(select_file):
                raise ConfigurationError("Selective instrumentation file '%s' not found" % select_file)

    def on_create(self):
        self._check_select_file()

    def on_update(self, changes):
        from taucmdr.error import ImmutableRecordError
        from taucmdr.model.experiment import Experiment
        expr_ctrl = Experiment.controller(self.storage)
        found = expr_ctrl.search({'application': self.eid})
        using_app = [expr['name'] for expr in found if expr.data_size() > 0]
        if using_app:
            raise ImmutableRecordError("Application '%s' cannot be modified because "
                                       "it is used by these experiments: %s" % (self['name'], ', '.join(using_app)))
        for expr in found:
            try:
                expr.verify()
            except IncompatibleRecordError as err:
                raise ConfigurationError("Changing application '%s' in this way will create an invalid condition "
                                         "in experiment '%s':\n    %s." % (self['name'], expr['name'], err),
                                         "Delete experiment '%s' and try again." % expr['name'])
        self._check_select_file()
        if self.is_selected():
            for attr, change in six.iteritems(changes):
                if self.attributes[attr].get('rebuild_required'):
                    self.controller(self.storage).push_to_topic('rebuild_required', {attr: change})

    def is_selected(self):
        """Returns True if this target configuration is part of the selected experiment, False otherwise."""
        from taucmdr.model.project import Project
        try:
            selected = Project.selected().experiment()
        except (ProjectSelectionError, ExperimentSelectionError):
            return False
        if not selected:
            return False
        return selected['application'] == self.eid

    def check_compiler(self, compilers):
        """Checks a list of compilers for compatibility with this application configuration.

        Args:
            compilers (list): :any:`Compiler` instances that could possibly be compatible with this application.

        Returns:
            Compiler: A compiler from `compilers` that can be used to build the application.

        Raises:
            ConfigurationError: No compiler in `compilers` is compatible with this application.
        """
        found = []
        for compiler in compilers:
            is_host = compiler['role'].startswith(HOST_COMPILERS.keyword)
            is_mpi = compiler['role'].startswith(MPI_COMPILERS.keyword) and self['mpi']
            is_shmem = compiler['role'].startswith(SHMEM_COMPILERS.keyword) and self['shmem']
            is_cuda = compiler['role'].startswith(CUDA_COMPILERS.keyword) and self['cuda']
            if is_host or is_mpi or is_shmem or is_cuda:
                found.append(compiler)
        if not found:
            raise ConfigurationError("Application '%s' is not compatible with any of these compilers:\n  %s" %
                                     (self['name'], '\n  '.join(compiler['path'] for compiler in compilers)))
        # If more than one compiler is compatible then choose the first one
        return found[0]<|MERGE_RESOLUTION|>--- conflicted
+++ resolved
@@ -95,14 +95,9 @@
             'default': False,
             'description': 'application uses MPI',
             'argparse': {'flags': ('--mpi',)},
-<<<<<<< HEAD
-            'compat': {True: Measurement.require('mpi', True)},
-            'rebuild_required': True,
-            'hashed': True
-=======
+            'hashed': True,
             'compat': {True: Measurement.encourage('mpi', True)},
             'rebuild_required': True
->>>>>>> d27e8485
         },
         'cuda': {
             'type': 'boolean',
