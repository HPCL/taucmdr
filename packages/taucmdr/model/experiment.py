--- conflicted
+++ resolved
@@ -104,18 +104,14 @@
         },
         'tau_makefile': {
             'type': 'string',
-<<<<<<< HEAD
             'description': 'TAU Makefile used during this experiment, if any.',
             'hashed': True
-=======
-            'description': 'TAU Makefile used during this experiment, if any.'
         },
         'record_output': {
             'type': 'boolean',
             'default': False,
             'description': "Record application stdout",
             'argparse': {'flags': ('--record-output',)},
->>>>>>> be922ec0
         }
     }
 
