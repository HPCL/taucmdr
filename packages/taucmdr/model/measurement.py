# -*- coding: utf-8 -*-
#
# Copyright (c) 2015, ParaTools, Inc.
# All rights reserved.
#
# Redistribution and use in source and binary forms, with or without
# modification, are permitted provided that the following conditions are met:
# (1) Redistributions of source code must retain the above copyright notice,
#     this list of conditions and the following disclaimer.
# (2) Redistributions in binary form must reproduce the above copyright notice,
#     this list of conditions and the following disclaimer in the documentation
#     and/or other materials provided with the distribution.
# (3) Neither the name of ParaTools, Inc. nor the names of its contributors may
#     be used to endorse or promote products derived from this software without
#     specific prior written permission.
#
# THIS SOFTWARE IS PROVIDED BY THE COPYRIGHT HOLDERS AND CONTRIBUTORS "AS IS"
# AND ANY EXPRESS OR IMPLIED WARRANTIES, INCLUDING, BUT NOT LIMITED TO, THE
# IMPLIED WARRANTIES OF MERCHANTABILITY AND FITNESS FOR A PARTICULAR PURPOSE ARE
# DISCLAIMED. IN NO EVENT SHALL THE COPYRIGHT HOLDER OR CONTRIBUTORS BE LIABLE
# FOR ANY DIRECT, INDIRECT, INCIDENTAL, SPECIAL, EXEMPLARY, OR CONSEQUENTIAL
# DAMAGES (INCLUDING, BUT NOT LIMITED TO, PROCUREMENT OF SUBSTITUTE GOODS OR
# SERVICES; LOSS OF USE, DATA, OR PROFITS; OR BUSINESS INTERRUPTION) HOWEVER
# CAUSED AND ON ANY THEORY OF LIABILITY, WHETHER IN CONTRACT, STRICT LIABILITY,
# OR TORT (INCLUDING NEGLIGENCE OR OTHERWISE) ARISING IN ANY WAY OUT OF THE USE
# OF THIS SOFTWARE, EVEN IF ADVISED OF THE POSSIBILITY OF SUCH DAMAGE.
# 
"""Measurement data model.

:any:`Measurement` completely describes the performance data measurements
we wish to perform.  It is often the case that we do not wish to gather all
the available data in a single run since overhead would be extreme.  Different
measurements allow us to take different views of the application's performance.
"""
import six

import os
from taucmdr import logger
from taucmdr.error import ConfigurationError, IncompatibleRecordError, ProjectSelectionError, ExperimentSelectionError
from taucmdr.mvc.model import Model

LOGGER = logger.get_logger(__name__)


def attributes():
    """Construct attributes dictionary for the measurement model.
    
    We build the attributes in a function so that classes like ``taucmdr.module.project.Project`` are
    fully initialized and usable in the returned dictionary.
    
    Returns:
        dict: Attributes dictionary.
    """
    from taucmdr.model.project import Project
    from taucmdr.model.target import Target
    from taucmdr.model.application import Application
    from taucmdr.cf.platforms import HOST_OS, DARWIN, IBM_CNK
    from taucmdr.cf.compiler.mpi import MPI_CC, MPI_CXX, MPI_FC
    from taucmdr.cf.compiler.shmem import SHMEM_CC, SHMEM_CXX, SHMEM_FC
    
    def _merged_profile_compat(lhs, lhs_attr, lhs_value, rhs):
        if isinstance(rhs, Application):
            if not (rhs['mpi'] or rhs['shmem']):
                lhs_name = lhs.name.lower()
                rhs_name = rhs.name.lower()
                raise IncompatibleRecordError("%s = %s in %s requires either mpi = True or shmem = True in %s" % 
                                              (lhs_attr, lhs_value, lhs_name, rhs_name))


    def _discourage_callpath(lhs, lhs_attr, lhs_value, rhs):
        if isinstance(rhs, Measurement):
            if rhs.get('callpath', 0) > 0:
                lhs_name = lhs.name.lower()
                rhs_name = rhs.name.lower()
                LOGGER.warning("%s = %s in %s recommends against callpath > 0 in %s",
                               lhs_attr, lhs_value, lhs_name, rhs_name)


    return {
        'projects': {
            'collection': Project,
            'via': 'measurements',
            'description': "projects using this measurement",
            'hashed': False,
            'direction': 'up'
        },
        'name': {
            'primary_key': True,
            'type': 'string',
            'unique': True,
            'description': "measurement configuration name",
            'hashed': True
        },
        'baseline': {
            'type': 'boolean',
            'default': False,
            'description': "completely disable all instrumentation and measure wall clock time via the OS",
            'argparse': {'flags': ('--baseline',),
                         'group': 'instrumentation'},
            'compat': {True: (Measurement.require('profile', 'tau'),
                              Measurement.require('trace', 'none'))}
        },
        'profile': {
            'type': 'string',
            'default': 'tau',
            'description': "generate application profiles",
            'argparse': {'flags': ('--profile',),
                         'group': 'output format',
                         'metavar': '<format>',
                         'nargs': '?',
                         'choices': ('tau', 'merged', 'cubex', 'none'),
                         'const': 'tau'},
            'compat': {'cubex': Target.exclude('scorep_source', None),
                       'merged': _merged_profile_compat},
            'hashed': True,
            'rebuild_required': True
        },
        'trace': {
            'type': 'string',
            'default': 'none',
            'description': "generate application traces",
            'argparse': {'flags': ('--trace',),
                         'group': 'output format',
                         'metavar': '<format>',
                         'nargs': '?',
                         'choices':('slog2', 'otf2', 'none'),
                         'const': 'otf2'},
            'compat': {'otf2': Target.exclude('libotf2_source', None),
                       lambda x: x != 'none': _discourage_callpath},
            'hashed': True,
            'rebuild_required': True
        },
        'sample': {
            'type': 'boolean',
            'default': HOST_OS not in (DARWIN, IBM_CNK),
            'description': "use event-based sampling to gather performance data",
            'argparse': {'flags': ('--sample',),
                         'group': 'instrumentation'},
            'compat': {True: (Target.require('binutils_source'),
                              Target.exclude('binutils_source', None),
                              Target.encourage('libunwind_source'),
                              Target.discourage('libunwind_source', None),
                              Target.exclude('host_os', DARWIN),
                              Measurement.exclude('baseline', True))},
            'hashed': True
        },
        'source_inst': {
            'type': 'string',
            'default': 'never' if HOST_OS is not DARWIN else 'automatic',
            'description': "use hooks inserted into the application source code to gather performance data",
            'argparse': {'flags': ('--source-inst',),
                         'group': 'instrumentation',
                         'metavar': 'mode',
                         'nargs': '?',
                         'choices': ('automatic', 'manual', 'never'),
                         'const': 'automatic'},
            'compat': {lambda x: x in ('automatic', 'manual'):
                       (Target.exclude('pdt_source', None),
                        Measurement.exclude('baseline', True))},
            'rebuild_required': True,
            'hashed': True
        },
        'compiler_inst': {
            'type': 'string',
            'default': 'never',
            'description': "use compiler-generated callbacks to gather performance data",
            'argparse': {'flags': ('--compiler-inst',),
                         'group': 'instrumentation',
                         'metavar': 'mode',
                         'nargs': '?',
                         'choices': ('always', 'fallback', 'never'),
                         'const': 'always'},
            'compat': {lambda x: x in ('always', 'fallback'):
                       (Target.require('binutils_source'),
                        Target.exclude('binutils_source', None),
                        Target.require('libunwind_source'),
                        Target.exclude('libunwind_source', None),
                        Target.exclude('host_os', DARWIN),
                        Measurement.exclude('baseline', True))},
            'rebuild_required': True,
            'hashed': True
        },
        'mpi': {
            'type': 'boolean',
            'default': False,
            'description': 'use MPI library wrapper to measure time spent in MPI methods',
            'argparse': {'flags': ('--mpi',)},
            'compat': {True:
                       (Target.require(MPI_CC.keyword),
                        Target.require(MPI_CXX.keyword),
                        Target.require(MPI_FC.keyword),
                        Application.require('mpi', True),
                        Measurement.exclude('baseline', True))},
            'rebuild_required': True,
            'hashed': True
        },
        'openmp': {
            'type': 'string',
            'default': 'ignore',
            'description': 'use specified library to measure time spent in OpenMP directives',
            'argparse': {'flags': ('--openmp',),
                         'metavar': 'library',
                         'choices': ('ignore', 'opari', 'ompt'),
                         'nargs': '?',
                         'const': 'ompt'},
            'compat': {'opari':
                       (Application.require('openmp', True),
                        Measurement.exclude('baseline', True)),
                       'ompt': (Application.require('openmp', True),
                                Measurement.exclude('baseline', True))},
            'rebuild_required': True,
            'hashed': True
        },
        'cuda': {
            'type': 'boolean',
            'default': False,
            'description': 'measure cuda events via the CUPTI interface',
            'argparse': {'flags': ('--cuda',)},
            'compat': {True: (Target.require('cuda_toolkit'),
                              Application.require('cuda', True),
                              Measurement.exclude('baseline', True))},
            'hashed': True
        },
        'shmem': {
            'type': 'boolean',
            'default': False,
            'description': 'use SHMEM library wrapper to measure time spent in SHMEM methods',
            'argparse': {'flags': ('--shmem',)},
            'compat': {True:
                       (Target.require(SHMEM_CC.keyword),
                        Target.require(SHMEM_CXX.keyword),
                        Target.require(SHMEM_FC.keyword),
                        Application.require('shmem', True),
                        Measurement.exclude('baseline', True))},
            'rebuild_required': True,
            'hashed': True
        },
        'opencl': {
            'type': 'boolean',
            'default': False,
            'description': 'measure OpenCL events',
            'argparse': {'flags': ('--opencl',)},
            'compat': {True: (Target.require('cuda_toolkit'),
                              Application.require('opencl', True),
                              Measurement.exclude('baseline', True))},
            'hashed': True
        },
        'callpath': {
            'type': 'integer',
            'default': 100,
            'description': 'maximum depth for callpath recording',
            'argparse': {'flags': ('--callpath',),
                         'group': 'data',
                         'metavar': 'depth',
                         'nargs': '?',
                         'const': 100},
            'hashed': True
        },
        'io': {
            'type': 'boolean',
            'default': False,
            'description': 'measure time spent in POSIX I/O calls',
            'argparse': {'flags': ('--io',)},
            'compat': {True: Measurement.exclude('baseline', True)},
            'hashed': True
        },
        'heap_usage': {
            'type': 'boolean',
            'default': False,
            'description': 'measure heap memory usage',
            'argparse': {'flags': ('--heap-usage',),
                         'group': 'memory'},
            'compat': {True: Measurement.exclude('baseline', True)},
            'hashed': True
        },
        'system_load': {
            'type': 'boolean',
            'default': False,
            'description': 'measure system load',
            'argparse': {'flags': ('--system-load',),
                         'group': 'data'},
            'compat': {True: Measurement.exclude('baseline', True)},
            'hashed': True
        },
        'memory_alloc': {
            'type': 'boolean',
            'default': False,
            'description': 'record memory allocation/deallocation events and detect leaks',
            'argparse': {'flags': ('--memory-alloc',),
                         'group': 'memory'},
            'compat': {True: Measurement.exclude('baseline', True)},
            'hashed': True
        },
        'metrics': {
            'type': 'array',
            'default': ['TIME'],
            'description': 'performance metrics to gather, e.g. TIME, PAPI_FP_INS',
            'argparse': {'flags': ('--metrics',),
                         'group': 'data',
                         'metavar': '<metric>'},
            'compat': {lambda metrics: bool(len([met for met in metrics if 'PAPI' in met])):
                       (Target.require('papi_source'), Target.exclude('papi_source', None)),
                       lambda x: x != ['TIME']: Measurement.exclude('baseline', True)},
            'rebuild_required': True,
            'hashed': True
        },
        'keep_inst_files': {
            'type': 'boolean',
            'default': False,
            'description': "don't remove instrumented files after compilation",
            'argparse': {'flags': ('--keep-inst-files',),
                         'group': 'instrumentation'},
            'compat': {True: Measurement.exclude('source_inst', 'never')},
            'hashed': True
        },
        'reuse_inst_files': {
            'type': 'boolean',
            'default': False,
            'description': 'reuse and preserve instrumented files after compilation',
            'argparse': {'flags': ('--reuse-inst-files',),
                         'group': 'instrumentation'},
            'compat': {True: Measurement.exclude('source_inst', 'never')},
            'hashed': True
        },
        'comm_matrix': {
            'type': 'boolean',
            'default': False,
            'description': 'record the point-to-point communication matrix',
            'argparse': {'flags': ('--comm-matrix',)},
            'compat': {True: Measurement.exclude('baseline', True)},
            'hashed': True
        },
        'throttle': {
            'type': 'boolean',
            'default': True,
            'description': 'throttle lightweight events to reduce overhead',
            'argparse': {'flags': ('--throttle',)},
            'hashed': True
        },
        'throttle_per_call': {
            'type': 'integer',
            'default': 10,
            'description': 'lightweight event duration threshold in microseconds',
            'argparse': {'flags': ('--throttle-per-call',),
                         'metavar': 'us',
                         'nargs': '?',
                         'const': 10},
            'hashed': True
        },
        'throttle_num_calls': {
            'type': 'integer',
            'default': 100000,
            'description': 'lightweight event call count threshold',
            'argparse': {'flags': ('--throttle-num-calls',),
                         'metavar': 'count',
                         'nargs': '?',
                         'const': 100000},
            'hashed': True
        },
        'metadata_merge': {
            'type': 'boolean',
            'default': True,
            'description': 'merge metadata of TAU profiles',
            'argparse': {'flags': ('--metadata-merge',)},
            'hashed': True
        },
        'callsite': {
            'type': 'boolean',
            'default': False,
            'description': 'record event callsites',
            'argparse': {'flags': ('--callsite',)},
            'compat': {True: (Target.require('binutils_source'),
                              Target.exclude('binutils_source', None),
                              Target.encourage('libunwind_source'),
                              Target.discourage('libunwind_source', None),
                              Target.exclude('host_os', DARWIN),
                              Measurement.exclude('baseline', True))},
            'hashed': True
        },
        'select_file': {
            'type': 'string',
            'description': 'specify selective instrumentation file',
            'argparse': {'flags': ('--select-file',),
                         'metavar': 'path'},
            'compat': {bool: (Measurement.exclude('source_inst', 'never'),
                              Application.discourage('linkage', 'static'))},
            'rebuild_required': True
        },
        'force_tau_options': {
            'type': 'array',
            'description': "forcibly set the TAU_OPTIONS environment variable (not recommended)",
            'rebuild_on_change': True,
            'argparse': {'flags': ('--force-tau-options',),
                         'nargs': '+',
                         'metavar': '<option>'},
            'compat': {bool: (Measurement.discourage('force_tau_options'),
                              Measurement.exclude('baseline', True))}
        }
    }


class Measurement(Model):
    """Measurement data model."""
    
    __attributes__ = attributes

    def _check_select_file(self):
<<<<<<< HEAD
        print('check select file')
=======
>>>>>>> 783027b7
        try:
            select_file = self['select_file']
        except KeyError:
            pass
        else:
            if select_file and not os.path.exists(select_file):
                raise ConfigurationError("Selective instrumentation file '%s' not found" % select_file)

    def on_create(self, pulling):
        self._check_select_file()

    def on_update(self, changes):
        from taucmdr.error import ImmutableRecordError
        from taucmdr.model.experiment import Experiment
        expr_ctrl = Experiment.controller()
        found = expr_ctrl.search({'measurement': self.eid})
        used_by = [expr['name'] for expr in found if expr.data_size() > 0]
        if used_by:
            raise ImmutableRecordError("Measurement '%s' cannot be modified because "
                                       "it is used by these experiments: %s" % (self['name'], ', '.join(used_by)))
        for expr in found:
            try:
                expr.verify()
            except IncompatibleRecordError as err:
                raise ConfigurationError("Changing measurement '%s' in this way will create an invalid condition "
                                         "in experiment '%s':\n    %s." % (self['name'], expr['name'], err),
                                         "Delete experiment '%s' and try again." % expr['name'])
        self._check_select_file()
        if self.is_selected():
            for attr, change in six.iteritems(changes):
                if self.attributes[attr].get('rebuild_required'):
                    if attr == 'metrics':
                        old_value, new_value = change
                        old_papi = [metric for metric in old_value if 'PAPI' in metric]
                        new_papi = [metric for metric in new_value if 'PAPI' in metric]
                        if bool(old_papi) != bool(new_papi):
                            self.controller(self.storage).push_to_topic('rebuild_required', {attr: change})
                    else:
                        self.controller(self.storage).push_to_topic('rebuild_required', {attr: change})

    def is_selected(self):
        """Returns True if this target configuration is part of the selected experiment, False otherwise."""
        from taucmdr.model.project import Project
        try:
            selected = Project.selected().experiment()
        except (ProjectSelectionError, ExperimentSelectionError):
            return False
        if not selected:
            return False
        return selected['measurement'] == self.eid<|MERGE_RESOLUTION|>--- conflicted
+++ resolved
@@ -405,10 +405,6 @@
     __attributes__ = attributes
 
     def _check_select_file(self):
-<<<<<<< HEAD
-        print('check select file')
-=======
->>>>>>> 783027b7
         try:
             select_file = self['select_file']
         except KeyError:
