--- conflicted
+++ resolved
@@ -110,11 +110,8 @@
                          'const': 'tau'},
             'compat': {'cubex': Target.exclude('scorep_source', None),
                        'merged': _merged_profile_compat},
-<<<<<<< HEAD
-            'hashed': True
-=======
+            'hashed': True,
             'rebuild_required': True
->>>>>>> 8ecbd170
         },
         'trace': {
             'type': 'string',
@@ -128,11 +125,8 @@
                          'const': 'otf2'},
             'compat': {'otf2': Target.exclude('libotf2_source', None),
                        lambda x: x != 'none': _discourage_callpath},
-<<<<<<< HEAD
-            'hashed': True
-=======
+            'hashed': True,
             'rebuild_required': True
->>>>>>> 8ecbd170
         },
         'sample': {
             'type': 'boolean',
