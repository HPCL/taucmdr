--- conflicted
+++ resolved
@@ -77,18 +77,8 @@
         if not absolute_path:
             raise ConfigurationError("'%s' missing or not executable." % absolute_path,
                                      "Check spelling, loaded modules, PATH environment variable, and file permissions")
-<<<<<<< HEAD
-        try:
-           arch_args = kwargs['arch_args']
-        except KeyError:
-           try:
-               arch_args = args[1]
-           except KeyError:
-               arch_args = []
-=======
         if arch_args is None:
             arch_args = []
->>>>>>> e48d6489
         return KeyedRecordCreator.__call__(cls, absolute_path, arch_args)
 
 
@@ -113,11 +103,7 @@
     
     __key__ = 'absolute_path'
 
-<<<<<<< HEAD
-    def __init__(self, absolute_path, arch_args):
-=======
     def __init__(self, absolute_path, arch_args=None):
->>>>>>> e48d6489
         """Probes the system to find an installed compiler.
         
         May check PATH, file permissions, or other conditions in the system
@@ -156,11 +142,8 @@
                     break
             else:
                 raise RuntimeError("Unexpected output from '%s':\n%s" % (' '.join(cmd), stdout))
-<<<<<<< HEAD
-=======
             # Relax pylint, idx is defined since we did not raise a RuntimeError
             # pylint: disable=undefined-loop-variable
->>>>>>> e48d6489
             self.wrapped = WrappedCompiler(args[idx], arch_args)
             try:
                 self.wrapped.parse_args(args[idx+1:], self.info.family)
