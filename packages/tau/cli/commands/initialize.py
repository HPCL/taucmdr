# -*- coding: utf-8 -*-
#
# Copyright (c) 2015, ParaTools, Inc.
# All rights reserved.
#
# Redistribution and use in source and binary forms, with or without
# modification, are permitted provided that the following conditions are met:
# (1) Redistributions of source code must retain the above copyright notice,
#     this list of conditions and the following disclaimer.
# (2) Redistributions in binary form must reproduce the above copyright notice,
#     this list of conditions and the following disclaimer in the documentation
#     and/or other materials provided with the distribution.
# (3) Neither the name of ParaTools, Inc. nor the names of its contributors may
#     be used to endorse or promote products derived from this software without
#     specific prior written permission.
#
# THIS SOFTWARE IS PROVIDED BY THE COPYRIGHT HOLDERS AND CONTRIBUTORS "AS IS"
# AND ANY EXPRESS OR IMPLIED WARRANTIES, INCLUDING, BUT NOT LIMITED TO, THE
# IMPLIED WARRANTIES OF MERCHANTABILITY AND FITNESS FOR A PARTICULAR PURPOSE ARE
# DISCLAIMED. IN NO EVENT SHALL THE COPYRIGHT HOLDER OR CONTRIBUTORS BE LIABLE
# FOR ANY DIRECT, INDIRECT, INCIDENTAL, SPECIAL, EXEMPLARY, OR CONSEQUENTIAL
# DAMAGES (INCLUDING, BUT NOT LIMITED TO, PROCUREMENT OF SUBSTITUTE GOODS OR
# SERVICES; LOSS OF USE, DATA, OR PROFITS; OR BUSINESS INTERRUPTION) HOWEVER
# CAUSED AND ON ANY THEORY OF LIABILITY, WHETHER IN CONTRACT, STRICT LIABILITY,
# OR TORT (INCLUDING NEGLIGENCE OR OTHERWISE) ARISING IN ANY WAY OUT OF THE USE
# OF THIS SOFTWARE, EVEN IF ADVISED OF THE POSSIBILITY OF SUCH DAMAGE.
#
"""``tau initialize`` subcommand."""

import os
import platform
from tau import EXIT_SUCCESS, EXIT_WARNING
from tau.error import InternalError
from tau.cli import arguments
from tau.cli.command import AbstractCommand
from tau.model.project import Project, ProjectSelectionError
from tau.storage.project import ProjectStorageError
from tau.storage.levels import PROJECT_STORAGE, USER_STORAGE, STORAGE_LEVELS
from tau.cli.arguments import ParseBooleanAction
from tau.cli.commands.target.create import COMMAND as target_create_cmd
from tau.cli.commands.application.create import COMMAND as application_create_cmd
from tau.cli.commands.measurement.create import COMMAND as measurement_create_cmd
from tau.cli.commands.project.create import COMMAND as project_create_cmd
from tau.cli.commands.select import COMMAND as select_cmd
from tau.cli.commands.dashboard import COMMAND as dashboard_cmd
from tau.cf.target import host, DARWIN_OS


class InitializeCommand(AbstractCommand):
    """``tau initialize`` subcommand."""
    
    def construct_parser(self):
        
        def _default_target_name():
            node_name = platform.node()
            if not node_name:
                return 'default_target'
            return node_name.split('.')[0]
        
        usage = "%s [arguments]" % self.command
        parser = arguments.get_parser(prog=self.command, usage=usage, description=self.summary)
        
        default_project_name = os.path.basename(os.getcwd()) or 'default_project'
        project_group = parser.add_argument_group('project arguments')
        project_group.add_argument('--project-name',
                                   help="Name of the new project",
                                   metavar='<name>',
                                   default=default_project_name)
        project_group.add_argument('--storage-level',
                                   help='location of installation directory',
                                   choices=STORAGE_LEVELS.keys(),
                                   metavar='<levels>', default=arguments.SUPPRESS)
                                   
        
        parser.merge(target_create_cmd.parser, group_title='target arguments', include_positional=False)
        target_group = parser.add_argument_group('target arguments')
        target_group.add_argument('--target-name',
                                  help="Name of the new target configuration",
                                  metavar='<name>',
                                  default=_default_target_name())

        parser.merge(application_create_cmd.parser, group_title='application arguments', include_positional=False)
        default_application_name = os.path.basename(os.getcwd()) or 'default_application'
        application_group = parser.add_argument_group('application arguments')
        application_group.add_argument('--application-name',
                                       help="Name of the new application configuration",
                                       metavar='<name>',
                                       default=default_application_name)

        measurement_group = parser.add_argument_group('measurement arguments')
        measurement_group.add_argument('--profile',
                                       help="Create measurement configurations for profiling",
                                       metavar='T/F',
                                       nargs='?',
                                       const=True,
                                       default=True,
                                       action=ParseBooleanAction)
        measurement_group.add_argument('--trace',
                                       help="Create measurement configurations for tracing",
                                       metavar='T/F',
                                       nargs='?',
                                       const=True,
                                       default=True,
                                       action=ParseBooleanAction)
        measurement_group.add_argument('--sample',
                                       help="Create measurement configurations for event-based sampling",
                                       metavar='T/F',
                                       nargs='?',
                                       const=True,
                                       default=True,
                                       action=ParseBooleanAction)
        return parser

    def _create_project(self, argv, args):
        def _safe_execute(cmd, argv):
            retval = cmd.main(argv)
            if retval != EXIT_SUCCESS:
                raise InternalError("return code %s: %s %s" % (retval, cmd, ' '.join(argv)))

        if host.operating_system() is DARWIN_OS:
            self.logger.info("Darwin OS detected: disabling PAPI, binutils, "
                             "compiler-based instrumentation, and sampling.")
            papi = False
            binutils = False
            sample = False
            comp_inst = 'never'
        else:
            papi = True
            binutils = True
            sample = True
            comp_inst = 'fallback'

        project_name = args.project_name
        target_name = args.target_name
        application_name = args.application_name
<<<<<<< HEAD
        storage_level = args.storage_level
        
        project_create_cmd.main([project_name, '--storage-level', storage_level])
=======
        try:
            storage_level = args.storage_level
        except:
            project_create_cmd.main([project_name])
        else:
            project_create_cmd.main([project_name, '--storage_level', storage_level])

>>>>>>> b6f9f4c7
        select_cmd.main(['--project', project_name])

        target_argv = [target_name] + argv
        _, unknown = target_create_cmd.parser.parse_known_args(args=target_argv)
        target_argv = [target_name] + [arg for arg in argv if arg not in unknown]
        if not binutils:
            target_argv.append('--binutils=False')
        if not papi:
            target_argv.append('--papi=False')
        _safe_execute(target_create_cmd, target_argv)
        
        application_argv = [application_name] + argv
        application_args, unknown = application_create_cmd.parser.parse_known_args(args=application_argv)
        application_argv = [application_name] + [arg for arg in argv if arg not in unknown]
        _safe_execute(application_create_cmd, application_argv)

        measurement_names = []
        measurement_args = ['--%s=True' % attr 
                            for attr in 'cuda', 'mpi', 'opencl' if getattr(application_args, attr, False)]
        
        if args.sample and sample:
            _safe_execute(measurement_create_cmd, 
                          ['profile-sample', '--profile=True', '--trace=False', '--sample=True',
                           '--source-inst=never', '--compiler-inst=never',
                           '--link-only=False'] + measurement_args)
            measurement_names.extend(['profile-sample'])
        if args.profile:
            _safe_execute(measurement_create_cmd, 
                          ['profile-automatic', '--profile=True', '--trace=False', '--sample=False',
                           '--source-inst=automatic', '--compiler-inst=%s' % comp_inst, 
                           '--link-only=False'] + measurement_args)
            _safe_execute(measurement_create_cmd, 
                          ['profile-manual', '--profile=True', '--trace=False', '--sample=False',
                           '--source-inst=never', '--compiler-inst=never', 
                           '--link-only=True'] + measurement_args)
            measurement_names.extend(['profile-automatic', 'profile-manual'])
        if args.trace:
            _safe_execute(measurement_create_cmd, 
                          ['trace-automatic', '--profile=False', '--trace=True', '--sample=False', 
                           '--source-inst=automatic', '--compiler-inst=%s' % comp_inst, 
                           '--link-only=False'] + measurement_args)
            _safe_execute(measurement_create_cmd, 
                          ['trace-manual', '--profile=False', '--trace=True', '--sample=False',
                           '--source-inst=never', '--compiler-inst=never', 
                           '--link-only=True'] + measurement_args)
            measurement_names.extend(['trace-automatic', 'trace-manual'])

        select_cmd.main(['--project', project_name, '--target', target_name, 
                         '--application', application_name, '--measurement', measurement_names[0]])
    
    def main(self, argv):
        args = self.parser.parse_args(args=argv)
        self.logger.debug('Arguments: %s', args)
        if not (args.profile or args.trace or args.sample):
            self.parser.error('You must specify at least one measurement.')
        
        proj_ctrl = Project.controller()
        try:
            proj = proj_ctrl.selected()
        except ProjectStorageError:
            self.logger.debug("No project found, initializing a new project.")
            PROJECT_STORAGE.connect_filesystem()
            self._create_project(argv, args)
            return dashboard_cmd.main([])
        except ProjectSelectionError as err:
            err.value = "The project has been initialized but no project configuration is selected."
            raise err
        else:
            self.logger.warning("Tau is already initialized and the selected project is '%s'. Use commands like"
                                " `tau application edit` to edit the selected project or delete"
                                " '%s' to reset to a fresh environment.", proj['name'], proj_ctrl.storage.prefix)
            return EXIT_WARNING

COMMAND = InitializeCommand(__name__, summary_fmt="Initialize TAU Commander.")<|MERGE_RESOLUTION|>--- conflicted
+++ resolved
@@ -133,19 +133,13 @@
         project_name = args.project_name
         target_name = args.target_name
         application_name = args.application_name
-<<<<<<< HEAD
-        storage_level = args.storage_level
-        
-        project_create_cmd.main([project_name, '--storage-level', storage_level])
-=======
         try:
             storage_level = args.storage_level
         except:
             project_create_cmd.main([project_name])
         else:
-            project_create_cmd.main([project_name, '--storage_level', storage_level])
-
->>>>>>> b6f9f4c7
+            project_create_cmd.main([project_name, '--storage-level', storage_level])
+
         select_cmd.main(['--project', project_name])
 
         target_argv = [target_name] + argv
